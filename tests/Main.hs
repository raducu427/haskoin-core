module Main where

import Test.Framework (defaultMain)

-- Util tests
import qualified Network.Haskoin.Util.Tests (tests)

-- Crypto tests
import qualified Network.Haskoin.Crypto.BigWord.Tests (tests)
import qualified Network.Haskoin.Crypto.Point.Tests (tests)
import qualified Network.Haskoin.Crypto.ECDSA.Tests (tests)
import qualified Network.Haskoin.Crypto.Base58.Tests (tests)
import qualified Network.Haskoin.Crypto.Base58.Units (tests)
import qualified Network.Haskoin.Crypto.Keys.Tests (tests)
import qualified Network.Haskoin.Crypto.ExtendedKeys.Tests (tests)
import qualified Network.Haskoin.Crypto.ExtendedKeys.Units (tests)
import qualified Network.Haskoin.Crypto.Hash.Tests (tests)
import qualified Network.Haskoin.Crypto.Hash.Units (tests)
import qualified Network.Haskoin.Crypto.Mnemonic.Tests (tests)
import qualified Network.Haskoin.Crypto.Mnemonic.Units (tests)
import qualified Network.Haskoin.Crypto.Bloom.Tests (tests)
import qualified Network.Haskoin.Crypto.Bloom.Units (tests)
import qualified Network.Haskoin.Crypto.Merkle.Tests (tests)
import qualified Network.Haskoin.Crypto.Merkle.Units (tests)
import qualified Network.Haskoin.Crypto.Units (tests)

-- Protocol tests
import qualified Network.Haskoin.Protocol.Tests (tests)
import qualified Network.Haskoin.Protocol.Units (tests)

-- Script tests
import qualified Network.Haskoin.Script.Tests (tests)
import qualified Network.Haskoin.Script.Units (tests)

-- Transaction tests
import qualified Network.Haskoin.Transaction.Tests (tests)
import qualified Network.Haskoin.Transaction.Units (tests)

-- Stratum tests
import qualified Network.Haskoin.Stratum.Units (tests)

main :: IO ()
main = defaultMain
    (  Network.Haskoin.Util.Tests.tests
<<<<<<< HEAD
--  ++ Network.Haskoin.Crypto.BigWord.Tests.tests 
--  ++ Network.Haskoin.Crypto.Point.Tests.tests 
--  ++ Network.Haskoin.Crypto.ECDSA.Tests.tests 
--  ++ Network.Haskoin.Crypto.Base58.Tests.tests 
--  ++ Network.Haskoin.Crypto.Hash.Tests.tests 
--  ++ Network.Haskoin.Crypto.Hash.Units.tests
--  ++ Network.Haskoin.Crypto.Keys.Tests.tests 
--  ++ Network.Haskoin.Crypto.ExtendedKeys.Tests.tests 
--  ++ Network.Haskoin.Crypto.ExtendedKeys.Units.tests 
--  ++ Network.Haskoin.Crypto.Mnemonic.Tests.tests 
--  ++ Network.Haskoin.Crypto.Mnemonic.Units.tests 
--  ++ Network.Haskoin.Crypto.Bloom.Tests.tests 
--  ++ Network.Haskoin.Crypto.Bloom.Units.tests 
--  ++ Network.Haskoin.Crypto.Merkle.Tests.tests 
--  ++ Network.Haskoin.Crypto.Merkle.Units.tests 
--  ++ Network.Haskoin.Crypto.Units.tests
--  ++ Network.Haskoin.Protocol.Tests.tests
--  ++ Network.Haskoin.Protocol.Units.tests
=======
    ++ Network.Haskoin.Crypto.BigWord.Tests.tests 
    ++ Network.Haskoin.Crypto.Point.Tests.tests 
    ++ Network.Haskoin.Crypto.ECDSA.Tests.tests 
    ++ Network.Haskoin.Crypto.Base58.Tests.tests 
    ++ Network.Haskoin.Crypto.Base58.Units.tests 
    ++ Network.Haskoin.Crypto.Hash.Tests.tests 
    ++ Network.Haskoin.Crypto.Hash.Units.tests
    ++ Network.Haskoin.Crypto.Keys.Tests.tests 
    ++ Network.Haskoin.Crypto.ExtendedKeys.Tests.tests 
    ++ Network.Haskoin.Crypto.ExtendedKeys.Units.tests 
    ++ Network.Haskoin.Crypto.Mnemonic.Tests.tests 
    ++ Network.Haskoin.Crypto.Mnemonic.Units.tests 
    ++ Network.Haskoin.Crypto.Bloom.Tests.tests 
    ++ Network.Haskoin.Crypto.Bloom.Units.tests 
    ++ Network.Haskoin.Crypto.Merkle.Tests.tests 
    ++ Network.Haskoin.Crypto.Merkle.Units.tests 
    ++ Network.Haskoin.Crypto.Units.tests
    ++ Network.Haskoin.Protocol.Tests.tests
    ++ Network.Haskoin.Protocol.Units.tests
>>>>>>> e71f529c
    ++ Network.Haskoin.Script.Tests.tests
--  ++ Network.Haskoin.Script.Units.tests
--  ++ Network.Haskoin.Transaction.Tests.tests
--  ++ Network.Haskoin.Transaction.Units.tests
--  ++ Network.Haskoin.Stratum.Units.tests
    )
<|MERGE_RESOLUTION|>--- conflicted
+++ resolved
@@ -42,26 +42,6 @@
 main :: IO ()
 main = defaultMain
     (  Network.Haskoin.Util.Tests.tests
-<<<<<<< HEAD
---  ++ Network.Haskoin.Crypto.BigWord.Tests.tests 
---  ++ Network.Haskoin.Crypto.Point.Tests.tests 
---  ++ Network.Haskoin.Crypto.ECDSA.Tests.tests 
---  ++ Network.Haskoin.Crypto.Base58.Tests.tests 
---  ++ Network.Haskoin.Crypto.Hash.Tests.tests 
---  ++ Network.Haskoin.Crypto.Hash.Units.tests
---  ++ Network.Haskoin.Crypto.Keys.Tests.tests 
---  ++ Network.Haskoin.Crypto.ExtendedKeys.Tests.tests 
---  ++ Network.Haskoin.Crypto.ExtendedKeys.Units.tests 
---  ++ Network.Haskoin.Crypto.Mnemonic.Tests.tests 
---  ++ Network.Haskoin.Crypto.Mnemonic.Units.tests 
---  ++ Network.Haskoin.Crypto.Bloom.Tests.tests 
---  ++ Network.Haskoin.Crypto.Bloom.Units.tests 
---  ++ Network.Haskoin.Crypto.Merkle.Tests.tests 
---  ++ Network.Haskoin.Crypto.Merkle.Units.tests 
---  ++ Network.Haskoin.Crypto.Units.tests
---  ++ Network.Haskoin.Protocol.Tests.tests
---  ++ Network.Haskoin.Protocol.Units.tests
-=======
     ++ Network.Haskoin.Crypto.BigWord.Tests.tests 
     ++ Network.Haskoin.Crypto.Point.Tests.tests 
     ++ Network.Haskoin.Crypto.ECDSA.Tests.tests 
@@ -81,10 +61,9 @@
     ++ Network.Haskoin.Crypto.Units.tests
     ++ Network.Haskoin.Protocol.Tests.tests
     ++ Network.Haskoin.Protocol.Units.tests
->>>>>>> e71f529c
     ++ Network.Haskoin.Script.Tests.tests
---  ++ Network.Haskoin.Script.Units.tests
---  ++ Network.Haskoin.Transaction.Tests.tests
---  ++ Network.Haskoin.Transaction.Units.tests
---  ++ Network.Haskoin.Stratum.Units.tests
+    ++ Network.Haskoin.Script.Units.tests
+    ++ Network.Haskoin.Transaction.Tests.tests
+    ++ Network.Haskoin.Transaction.Units.tests
+    ++ Network.Haskoin.Stratum.Units.tests
     )
