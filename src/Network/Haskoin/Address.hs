--- conflicted
+++ resolved
@@ -17,18 +17,13 @@
 import           Control.Monad
 import           Data.Aeson                       as A
 import           Data.Aeson.Types
-import           Data.ByteString                  (ByteString)
 import qualified Data.ByteString                  as B
 import           Data.Function
 import           Data.List
 import           Data.Maybe
 import           Data.Serialize                   as S
 import           Data.String.Conversions
-<<<<<<< HEAD
-=======
 import           Data.Text                        (Text)
-import           Data.Word
->>>>>>> 061528a5
 import           GHC.Generics                     as G (Generic)
 import           Network.Haskoin.Address.Base58
 import           Network.Haskoin.Address.Bech32
